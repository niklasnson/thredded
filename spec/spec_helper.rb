# frozen_string_literal: true
ENV['RAILS_ENV'] = 'test'
if ENV['TRAVIS'] && !(defined?(RUBY_ENGINE) && RUBY_ENGINE == 'rbx')
  require 'codeclimate-test-reporter'
  CodeClimate::TestReporter.start
end

require File.expand_path('../dummy/config/environment', __FILE__)

db = ENV.fetch('DB', 'sqlite3')

# Outside of travis, Rails log is logged to a file. On Travis, database queries are logged to STDERR.
if ENV['TRAVIS']
  Rails.logger = Logger.new(STDERR)
  Rails.logger.level = Logger::WARN
  ActiveRecord::Base.logger = Logger.new(STDERR)
  ActiveRecord::Base.logger.level = Logger::DEBUG
else
  ActiveRecord::SchemaMigration.logger = ActiveRecord::Base.logger = Logger.new(File.open("log/test.#{db}.log", 'w'))
end

def silence_active_record
  was = ActiveRecord::Base.logger.level
<<<<<<< HEAD
  ActiveRecord::Base.logger.level = :warn
=======
  ActiveRecord::Base.logger.level = Logger::WARN
>>>>>>> 8be33f31
  yield
ensure
  ActiveRecord::Base.logger.level = was
end

# Re-create the test database and run the migrations
system({ 'DB' => db }, 'script/create-db-users') unless ENV['TRAVIS']
ActiveRecord::Tasks::DatabaseTasks.drop_current
ActiveRecord::Tasks::DatabaseTasks.create_current
begin
  verbose_was = ActiveRecord::Migration.verbose
  ActiveRecord::Migration.verbose = false
  silence_active_record do
    ActiveRecord::Migrator.migrate(['db/migrate/', File.join(Rails.root, 'db/migrate/')])
  end
ensure
  ActiveRecord::Migration.verbose = verbose_was
end

require File.expand_path('../../spec/support/features/page_object/authentication', __FILE__)
require 'rspec/rails'
require 'capybara/rspec'
require 'pundit/rspec'
require 'factory_girl_rails'
require 'database_cleaner'
require 'fileutils'
require 'active_support/testing/time_helpers'

if Rails::VERSION::MAJOR >= 5
  require 'rails-controller-testing'
  RSpec.configure do |config|
    [:controller, :view, :request].each do |type|
      config.include ::Rails::Controller::Testing::TestProcess, type: type
      config.include ::Rails::Controller::Testing::TemplateAssertions, type: type
      config.include ::Rails::Controller::Testing::Integration, type: type
    end
  end
end

Dir[Rails.root.join('../../spec/support/**/*.rb')].each { |f| require f }

counter = -1

FileUtils.mkdir('log') unless File.directory?('log')

RSpec.configure do |config|
  config.infer_spec_type_from_file_location!
  config.include FactoryGirl::Syntax::Methods
  config.include ActiveSupport::Testing::TimeHelpers

  config.before(:suite) do
    DatabaseCleaner.strategy = :transaction
    silence_active_record do
      DatabaseCleaner.clean_with(:truncation)
    end
    if Rails::VERSION::MAJOR < 5
      # after_commit testing is baked into rails 5.
      require 'test_after_commit'
      TestAfterCommit.enabled = true
    end
    ActiveJob::Base.queue_adapter = :inline
  end

  config.after(:suite) do
    counter = 0
  end

  config.before(:each) do
    DatabaseCleaner.start
    Time.zone = 'UTC'
  end

  config.after(:each) do
    DatabaseCleaner.clean
    counter += 1
    if counter > 9
      GC.enable
      GC.start
      GC.disable
      counter = 0
    end
  end
end<|MERGE_RESOLUTION|>--- conflicted
+++ resolved
@@ -21,11 +21,7 @@
 
 def silence_active_record
   was = ActiveRecord::Base.logger.level
-<<<<<<< HEAD
-  ActiveRecord::Base.logger.level = :warn
-=======
   ActiveRecord::Base.logger.level = Logger::WARN
->>>>>>> 8be33f31
   yield
 ensure
   ActiveRecord::Base.logger.level = was
